--- conflicted
+++ resolved
@@ -7732,11 +7732,7 @@
   public static final long FIXED_OVERHEAD = ClassSize.align(
       ClassSize.OBJECT +
       ClassSize.ARRAY +
-<<<<<<< HEAD
       51 * ClassSize.REFERENCE + 2 * Bytes.SIZEOF_INT +
-=======
-      50 * ClassSize.REFERENCE + 2 * Bytes.SIZEOF_INT +
->>>>>>> 82a9cec5
       (15 * Bytes.SIZEOF_LONG) +
       6 * Bytes.SIZEOF_BOOLEAN);
 
